--- conflicted
+++ resolved
@@ -312,7 +312,6 @@
     c_out: int
     c_out_evaluation: int
     d_model: int = 512
-    n_heads: int = 8
     
     # Component configurations
     attention: AttentionConfig
@@ -331,8 +330,456 @@
     quantile_levels: Optional[List[float]] = None
     embed: str = "timeF"
     freq: str = "h"
-<<<<<<< HEAD
-=======
+
+
+def create_enhanced_config(num_targets: int, num_covariates: int, **kwargs) -> ModularAutoformerConfig:
+    """
+    Create a structured configuration for enhanced autoformer
+    
+    This replaces the flat configuration functions with structured Pydantic models.
+    """
+    
+    # Extract basic parameters
+    seq_len = kwargs.get('seq_len', 96)
+    pred_len = kwargs.get('pred_len', 24)
+    label_len = kwargs.get('label_len', 48)
+    d_model = kwargs.get('d_model', 512)
+    
+    config = ModularAutoformerConfig(
+        # Basic parameters
+        seq_len=seq_len,
+        pred_len=pred_len,
+        label_len=label_len,
+        enc_in=num_targets + num_covariates,
+        dec_in=num_targets + num_covariates,
+        c_out=num_targets,
+        c_out_evaluation=num_targets,
+        d_model=d_model,
+        
+        # Component configurations
+        attention=AttentionConfig(
+            type=ComponentType.ADAPTIVE_AUTOCORRELATION,
+            d_model=d_model,
+            n_heads=8,
+            dropout=0.1,
+            factor=1,
+            output_attention=False
+        ),
+        
+        decomposition=DecompositionConfig(
+            type=ComponentType.LEARNABLE_DECOMP,
+            kernel_size=25,
+            input_dim=d_model
+        ),
+        
+        encoder=EncoderConfig(
+            type=ComponentType.ENHANCED_ENCODER,
+            e_layers=2,
+            d_model=d_model,
+            n_heads=8,
+            d_ff=2048,
+            dropout=0.1,
+            activation="gelu"
+        ),
+        
+        decoder=DecoderConfig(
+            type=ComponentType.ENHANCED_DECODER,
+            d_layers=1,
+            d_model=d_model,
+            n_heads=8,
+            d_ff=2048,
+            dropout=0.1,
+            activation="gelu",
+            c_out=num_targets
+        ),
+        
+        sampling=SamplingConfig(
+            type=ComponentType.DETERMINISTIC
+        ),
+        
+        output_head=OutputHeadConfig(
+            type=ComponentType.STANDARD_HEAD,
+            d_model=d_model,
+            c_out=num_targets
+        ),
+        
+        loss=LossConfig(
+            type=ComponentType.MSE
+        )
+    )
+    
+    return config
+
+
+def create_bayesian_enhanced_config(num_targets: int, num_covariates: int, **kwargs) -> ModularAutoformerConfig:
+    """Create structured configuration for Bayesian enhanced autoformer"""
+    
+    # Start with enhanced config
+    config = create_enhanced_config(num_targets, num_covariates, **kwargs)
+    
+    # Modify for Bayesian
+    config.sampling.type = ComponentType.BAYESIAN
+    config.sampling.n_samples = kwargs.get('n_samples', 50)
+    config.loss.type = ComponentType.BAYESIAN_MSE
+    
+    # Enable Bayesian layers
+    config.bayesian.enabled = True
+    config.bayesian.layers_to_convert = kwargs.get('bayesian_layers', ['projection'])
+    
+    return config
+
+
+def create_quantile_bayesian_config(num_targets: int, num_covariates: int, **kwargs) -> ModularAutoformerConfig:
+    """Create structured configuration for quantile Bayesian autoformer"""
+    
+    quantile_levels = kwargs.get('quantile_levels', [0.1, 0.5, 0.9])
+    
+    # Start with Bayesian config
+    config = create_bayesian_enhanced_config(num_targets, num_covariates, **kwargs)
+    
+    # Modify for quantile
+    config.quantile_levels = quantile_levels
+    config.c_out = num_targets * len(quantile_levels)
+    config.sampling.quantile_levels = quantile_levels
+    config.output_head.type = ComponentType.QUANTILE
+    config.output_head.num_quantiles = len(quantile_levels)
+    config.output_head.c_out = num_targets  # Base targets, not multiplied
+    config.loss.type = ComponentType.BAYESIAN_QUANTILE
+    config.loss.quantiles = quantile_levels
+    
+    return config
+
+
+def create_hierarchical_config(num_targets: int, num_covariates: int, **kwargs) -> ModularAutoformerConfig:
+    """Create structured configuration for hierarchical autoformer"""
+    
+    n_levels = kwargs.get('n_levels', 3)
+    
+    # Start with enhanced config
+    config = create_enhanced_config(num_targets, num_covariates, **kwargs)
+    
+    # Modify for hierarchical
+    config.attention.type = ComponentType.CROSS_RESOLUTION
+    config.decomposition.type = ComponentType.WAVELET_DECOMP
+    config.attention.n_levels = n_levels
+    config.decomposition.levels = n_levels
+    config.encoder.type = ComponentType.HIERARCHICAL_ENCODER
+    config.encoder.hierarchical = HierarchicalConfig(n_levels=n_levels)
+    # Keep decoder enhanced unless a hierarchical decoder is later introduced
+    config.decoder.type = ComponentType.ENHANCED_DECODER  # maintain consistency with encoder variant naming
+    
+    return config
+
+
+# ---------------------------------------------------------------------------
+# Additional configuration factory helpers (extending coverage)
+# ---------------------------------------------------------------------------
+
+def create_quantile_config(num_targets: int, num_covariates: int, **kwargs) -> ModularAutoformerConfig:
+    """Create a deterministic quantile forecasting configuration.
+
+    This variant produces quantile outputs without Bayesian sampling. It is a
+    lighter alternative to `create_quantile_bayesian_config` when probabilistic
+    uncertainty via MC/Bayesian sampling is not required.
+    """
+    quantile_levels = kwargs.get('quantile_levels', [0.1, 0.5, 0.9])
+    base = create_enhanced_config(num_targets, num_covariates, **kwargs)
+    base.quantile_levels = quantile_levels
+    # Adjust output dimensionalities: internal c_out holds total channels
+    base.c_out = num_targets * len(quantile_levels)
+    base.output_head.type = ComponentType.QUANTILE
+    base.output_head.num_quantiles = len(quantile_levels)
+    base.output_head.c_out = num_targets  # base targets
+    base.sampling.type = ComponentType.DETERMINISTIC
+    base.sampling.quantile_levels = quantile_levels
+    base.loss.type = ComponentType.QUANTILE_LOSS
+    base.loss.quantiles = quantile_levels
+    return base
+
+
+def create_adaptive_mixture_config(num_targets: int, num_covariates: int, **kwargs) -> ModularAutoformerConfig:
+    """Create configuration using adaptive mixture sampling.
+
+    Adaptive mixture combines deterministic backbone representations with a
+    learned sampling/mixing mechanism (e.g., gating across sample paths).
+    """
+    n_samples = kwargs.get('n_samples', 32)
+    base = create_enhanced_config(num_targets, num_covariates, **kwargs)
+    base.sampling.type = ComponentType.ADAPTIVE_MIXTURE
+    base.sampling.n_samples = n_samples
+    # Keep standard head & MSE unless caller overrides
+    return base
+
+
+def create_advanced_wavelet_config(num_targets: int, num_covariates: int, **kwargs) -> ModularAutoformerConfig:
+    """Create configuration emphasizing advanced wavelet decomposition.
+
+    Uses ADVANCED_WAVELET decomposition and hierarchical encoder to exploit
+    multi-scale temporal structure.
+    """
+    levels = kwargs.get('levels', 3)
+    base = create_enhanced_config(num_targets, num_covariates, **kwargs)
+    base.decomposition.type = ComponentType.ADVANCED_WAVELET
+    base.decomposition.levels = levels
+    base.encoder.type = ComponentType.HIERARCHICAL_ENCODER
+    base.encoder.n_levels = levels
+    # Retain enhanced decoder unless a hierarchical decoder is later added
+    return base
+
+
+def create_temporal_conv_config(num_targets: int, num_covariates: int, **kwargs) -> ModularAutoformerConfig:
+    """Create configuration utilizing temporal convolution encoder blocks."""
+    base = create_enhanced_config(num_targets, num_covariates, **kwargs)
+    base.encoder.type = ComponentType.TEMPORAL_CONV_ENCODER
+    # Attention may be less central; still keep adaptive autocorrelation unless overridden
+    return base
+
+
+def create_meta_learning_adapter_config(num_targets: int, num_covariates: int, **kwargs) -> ModularAutoformerConfig:
+    """Create configuration enabling meta-learning adapter within encoder.
+
+    This variant sets the encoder type to META_LEARNING_ADAPTER allowing rapid
+    adaptation across related time series tasks.
+    """
+    base = create_enhanced_config(num_targets, num_covariates, **kwargs)
+    base.encoder.type = ComponentType.META_LEARNING_ADAPTER
+    return base
+    dropout: float = 0.1
+    
+    @validator('c_out_evaluation')
+    def validate_c_out_evaluation(cls, v, values):
+        """Ensure c_out_evaluation is consistent with quantile setup"""
+        if 'quantile_levels' in values and values['quantile_levels']:
+            # For quantile models, c_out should be c_out_evaluation * num_quantiles
+            expected_c_out = v * len(values['quantile_levels'])
+            if 'c_out' in values and values['c_out'] != expected_c_out:
+                raise ValueError(f"c_out ({values['c_out']}) should equal c_out_evaluation ({v}) * num_quantiles ({len(values['quantile_levels'])})")
+        return v
+    
+    @validator('encoder', 'decoder')
+    def validate_component_configs(cls, v, values):
+        """Ensure component configurations are consistent with parent config"""
+        if hasattr(v, 'd_model') and 'd_model' in values:
+            if v.d_model != values['d_model']:
+                raise ValueError(f"Component d_model ({v.d_model}) must match parent d_model ({values['d_model']})")
+        return v
+    
+    def to_namespace(self):
+        """Convert to legacy Namespace format for backward compatibility"""
+        from argparse import Namespace
+        
+        # Create flat dictionary for backward compatibility
+        flat_dict = {
+            'task_name': self.task_name,
+            'seq_len': self.seq_len,
+            'pred_len': self.pred_len,
+            'label_len': self.label_len,
+            'enc_in': self.enc_in,
+            'dec_in': self.dec_in,
+            'c_out': self.c_out,
+            'c_out_evaluation': self.c_out_evaluation,
+            'd_model': self.d_model,
+            'attention_type': self.attention.type.value,
+            'decomposition_type': self.decomposition.type.value,
+            'encoder_type': self.encoder.type.value,
+            'decoder_type': self.decoder.type.value,
+            'sampling_type': self.sampling.type.value,
+            'output_head_type': self.output_head.type.value,
+            'loss_function_type': self.loss.type.value,
+            
+            # Component parameters
+            'attention_params': self.attention.dict(exclude={'type'}),
+            'decomposition_params': self.decomposition.dict(exclude={'type'}),
+            'encoder_params': self.encoder.dict(exclude={'type'}),
+            'decoder_params': self.decoder.dict(exclude={'type'}),
+            'sampling_params': self.sampling.dict(exclude={'type'}),
+            'output_head_params': self.output_head.dict(exclude={'type'}),
+            'loss_params': self.loss.dict(exclude={'type'}),
+            
+            # Special configurations
+            'quantile_levels': self.quantile_levels,
+            'bayesian_layers': self.bayesian.layers_to_convert if self.bayesian.enabled else [],
+            
+            # Backbone configuration
+            'use_backbone_component': self.backbone.use_backbone,
+            'backbone_type': self.backbone.type.value if self.backbone.type else None,
+        }
+        
+        return Namespace(**flat_dict)
+
+
+def create_bayesian_enhanced_config(num_targets: int, num_covariates: int, **kwargs) -> ModularAutoformerConfig:
+    """Create structured configuration for Bayesian enhanced autoformer"""
+    
+    # Start with enhanced config
+    config = create_enhanced_config(num_targets, num_covariates, **kwargs)
+    
+    # Modify for Bayesian
+    config.sampling.type = ComponentType.BAYESIAN
+    config.sampling.n_samples = kwargs.get('n_samples', 50)
+    config.loss.type = ComponentType.BAYESIAN_MSE
+    
+    # Enable Bayesian layers
+    config.bayesian.enabled = True
+    config.bayesian.layers_to_convert = kwargs.get('bayesian_layers', ['projection'])
+    
+    return config
+
+
+def create_quantile_bayesian_config(num_targets: int, num_covariates: int, **kwargs) -> ModularAutoformerConfig:
+    """Create structured configuration for quantile Bayesian autoformer"""
+    
+    quantile_levels = kwargs.get('quantile_levels', [0.1, 0.5, 0.9])
+    
+    # Start with Bayesian config
+    config = create_bayesian_enhanced_config(num_targets, num_covariates, **kwargs)
+    
+    # Modify for quantile
+    config.quantile_levels = quantile_levels
+    config.c_out = num_targets * len(quantile_levels)
+    config.sampling.quantile_levels = quantile_levels
+    config.output_head.type = ComponentType.QUANTILE
+    config.output_head.num_quantiles = len(quantile_levels)
+    config.output_head.c_out = num_targets  # Base targets, not multiplied
+    config.loss.type = ComponentType.BAYESIAN_QUANTILE
+    config.loss.quantiles = quantile_levels
+    
+    return config
+
+
+def create_hierarchical_config(num_targets: int, num_covariates: int, **kwargs) -> ModularAutoformerConfig:
+    """Create structured configuration for hierarchical autoformer"""
+    
+    n_levels = kwargs.get('n_levels', 3)
+    
+    # Start with enhanced config
+    config = create_enhanced_config(num_targets, num_covariates, **kwargs)
+    
+    # Modify for hierarchical
+    config.attention.type = ComponentType.CROSS_RESOLUTION
+    config.attention.n_levels = n_levels
+    config.decomposition.type = ComponentType.WAVELET_DECOMP
+    config.decomposition.levels = n_levels
+    config.encoder.type = ComponentType.HIERARCHICAL_ENCODER
+    config.encoder.n_levels = n_levels
+    # Keep decoder enhanced unless a hierarchical decoder is later introduced
+    config.decoder.type = ComponentType.ENHANCED_DECODER  # maintain consistency with encoder variant naming
+    
+    return config
+
+
+# ---------------------------------------------------------------------------
+# Additional configuration factory helpers (extending coverage)
+# ---------------------------------------------------------------------------
+
+def create_quantile_config(num_targets: int, num_covariates: int, **kwargs) -> ModularAutoformerConfig:
+    """Create a deterministic quantile forecasting configuration.
+
+    This variant produces quantile outputs without Bayesian sampling. It is a
+    lighter alternative to `create_quantile_bayesian_config` when probabilistic
+    uncertainty via MC/Bayesian sampling is not required.
+    """
+    quantile_levels = kwargs.get('quantile_levels', [0.1, 0.5, 0.9])
+    base = create_enhanced_config(num_targets, num_covariates, **kwargs)
+    base.quantile_levels = quantile_levels
+    # Adjust output dimensionalities: internal c_out holds total channels
+    base.c_out = num_targets * len(quantile_levels)
+    base.output_head.type = ComponentType.QUANTILE
+    base.output_head.num_quantiles = len(quantile_levels)
+    base.output_head.c_out = num_targets  # base targets
+    base.sampling.type = ComponentType.DETERMINISTIC
+    base.sampling.quantile_levels = quantile_levels
+    base.loss.type = ComponentType.QUANTILE_LOSS
+    base.loss.quantiles = quantile_levels
+    return base
+
+
+def create_adaptive_mixture_config(num_targets: int, num_covariates: int, **kwargs) -> ModularAutoformerConfig:
+    """Create configuration using adaptive mixture sampling.
+
+    Adaptive mixture combines deterministic backbone representations with a
+    learned sampling/mixing mechanism (e.g., gating across sample paths).
+    """
+    n_samples = kwargs.get('n_samples', 32)
+    base = create_enhanced_config(num_targets, num_covariates, **kwargs)
+    base.sampling.type = ComponentType.ADAPTIVE_MIXTURE
+    base.sampling.n_samples = n_samples
+    # Keep standard head & MSE unless caller overrides
+    return base
+
+
+def create_advanced_wavelet_config(num_targets: int, num_covariates: int, **kwargs) -> ModularAutoformerConfig:
+    """Create configuration emphasizing advanced wavelet decomposition.
+
+    Uses ADVANCED_WAVELET decomposition and hierarchical encoder to exploit
+    multi-scale temporal structure.
+    """
+    levels = kwargs.get('levels', 3)
+    base = create_enhanced_config(num_targets, num_covariates, **kwargs)
+    base.decomposition.type = ComponentType.ADVANCED_WAVELET
+    base.decomposition.levels = levels
+    base.encoder.type = ComponentType.HIERARCHICAL_ENCODER
+    base.encoder.n_levels = levels
+    # Retain enhanced decoder unless a hierarchical decoder is later added
+    return base
+
+
+def create_temporal_conv_config(num_targets: int, num_covariates: int, **kwargs) -> ModularAutoformerConfig:
+    """Create configuration utilizing temporal convolution encoder blocks."""
+    base = create_enhanced_config(num_targets, num_covariates, **kwargs)
+    base.encoder.type = ComponentType.TEMPORAL_CONV_ENCODER
+    # Attention may be less central; still keep adaptive autocorrelation unless overridden
+    return base
+
+
+def create_meta_learning_adapter_config(num_targets: int, num_covariates: int, **kwargs) -> ModularAutoformerConfig:
+    """Create configuration enabling meta-learning adapter within encoder.
+
+    This variant sets the encoder type to META_LEARNING_ADAPTER allowing rapid
+    adaptation across related time series tasks.
+    """
+    base = create_enhanced_config(num_targets, num_covariates, **kwargs)
+    base.encoder.type = ComponentType.META_LEARNING_ADAPTER
+    return base
+
+
+class ModularAutoformerConfig(BaseModel):
+    """
+    Complete structured configuration for ModularAutoformer
+    
+    This replaces the flat Namespace configuration with a validated,
+    type-safe configuration object as recommended by GCLI.
+    """
+    
+    # Basic model parameters
+    task_name: str = "long_term_forecast"
+    seq_len: int
+    pred_len: int
+    label_len: int
+    enc_in: int
+    dec_in: int
+    c_out: int
+    c_out_evaluation: int
+    d_model: int = 512
+    n_heads: int = 8
+    
+    # Component configurations
+    attention: AttentionConfig
+    decomposition: DecompositionConfig
+    encoder: EncoderConfig
+    decoder: DecoderConfig
+    sampling: SamplingConfig
+    output_head: OutputHeadConfig
+    loss: LossConfig
+    
+    # Special configurations
+    bayesian: BayesianConfig = Field(default_factory=BayesianConfig)
+    backbone: BackboneConfig = Field(default_factory=BackboneConfig)
+    
+    # Additional parameters
+    quantile_levels: Optional[List[float]] = None
+    embed: str = "timeF"
+    freq: str = "h"
     dropout: float = 0.1
     
     @validator('c_out_evaluation')
@@ -403,7 +850,6 @@
         }
         
         return Namespace(**flat_dict)
->>>>>>> 9da44633
 
 
 def create_enhanced_config(num_targets: int, num_covariates: int, **kwargs) -> ModularAutoformerConfig:
@@ -537,1156 +983,4 @@
     # Keep decoder enhanced unless a hierarchical decoder is later introduced
     config.decoder.type = ComponentType.ENHANCED_DECODER  # maintain consistency with encoder variant naming
     
-    return config
-
-
-# ---------------------------------------------------------------------------
-# Additional configuration factory helpers (extending coverage)
-# ---------------------------------------------------------------------------
-
-def create_quantile_config(num_targets: int, num_covariates: int, **kwargs) -> ModularAutoformerConfig:
-    """Create a deterministic quantile forecasting configuration.
-
-    This variant produces quantile outputs without Bayesian sampling. It is a
-    lighter alternative to `create_quantile_bayesian_config` when probabilistic
-    uncertainty via MC/Bayesian sampling is not required.
-    """
-    quantile_levels = kwargs.get('quantile_levels', [0.1, 0.5, 0.9])
-    base = create_enhanced_config(num_targets, num_covariates, **kwargs)
-    base.quantile_levels = quantile_levels
-    # Adjust output dimensionalities: internal c_out holds total channels
-    base.c_out = num_targets * len(quantile_levels)
-    base.output_head.type = ComponentType.QUANTILE
-    base.output_head.num_quantiles = len(quantile_levels)
-    base.output_head.c_out = num_targets  # base targets
-    base.sampling.type = ComponentType.DETERMINISTIC
-    base.sampling.quantile_levels = quantile_levels
-    base.loss.type = ComponentType.QUANTILE_LOSS
-    base.loss.quantiles = quantile_levels
-    return base
-
-
-def create_adaptive_mixture_config(num_targets: int, num_covariates: int, **kwargs) -> ModularAutoformerConfig:
-    """Create configuration using adaptive mixture sampling.
-
-    Adaptive mixture combines deterministic backbone representations with a
-    learned sampling/mixing mechanism (e.g., gating across sample paths).
-    """
-    n_samples = kwargs.get('n_samples', 32)
-    base = create_enhanced_config(num_targets, num_covariates, **kwargs)
-    base.sampling.type = ComponentType.ADAPTIVE_MIXTURE
-    base.sampling.n_samples = n_samples
-    # Keep standard head & MSE unless caller overrides
-    return base
-
-
-def create_advanced_wavelet_config(num_targets: int, num_covariates: int, **kwargs) -> ModularAutoformerConfig:
-    """Create configuration emphasizing advanced wavelet decomposition.
-
-    Uses ADVANCED_WAVELET decomposition and hierarchical encoder to exploit
-    multi-scale temporal structure.
-    """
-    levels = kwargs.get('levels', 3)
-    base = create_enhanced_config(num_targets, num_covariates, **kwargs)
-    base.decomposition.type = ComponentType.ADVANCED_WAVELET
-    base.decomposition.levels = levels
-    base.encoder.type = ComponentType.HIERARCHICAL_ENCODER
-    base.encoder.n_levels = levels
-    # Retain enhanced decoder unless a hierarchical decoder is later added
-    return base
-
-
-def create_temporal_conv_config(num_targets: int, num_covariates: int, **kwargs) -> ModularAutoformerConfig:
-    """Create configuration utilizing temporal convolution encoder blocks."""
-    base = create_enhanced_config(num_targets, num_covariates, **kwargs)
-    base.encoder.type = ComponentType.TEMPORAL_CONV_ENCODER
-    # Attention may be less central; still keep adaptive autocorrelation unless overridden
-    return base
-
-
-def create_meta_learning_adapter_config(num_targets: int, num_covariates: int, **kwargs) -> ModularAutoformerConfig:
-    """Create configuration enabling meta-learning adapter within encoder.
-
-    This variant sets the encoder type to META_LEARNING_ADAPTER allowing rapid
-    adaptation across related time series tasks.
-    """
-    base = create_enhanced_config(num_targets, num_covariates, **kwargs)
-    base.encoder.type = ComponentType.META_LEARNING_ADAPTER
-    return base
-    dropout: float = 0.1
-    
-    @validator('c_out_evaluation')
-    def validate_c_out_evaluation(cls, v, values):
-        """Ensure c_out_evaluation is consistent with quantile setup"""
-        if 'quantile_levels' in values and values['quantile_levels']:
-            # For quantile models, c_out should be c_out_evaluation * num_quantiles
-            expected_c_out = v * len(values['quantile_levels'])
-            if 'c_out' in values and values['c_out'] != expected_c_out:
-                raise ValueError(f"c_out ({values['c_out']}) should equal c_out_evaluation ({v}) * num_quantiles ({len(values['quantile_levels'])})")
-        return v
-    
-    @validator('encoder', 'decoder')
-    def validate_component_configs(cls, v, values):
-        """Ensure component configurations are consistent with parent config"""
-        if hasattr(v, 'd_model') and 'd_model' in values:
-            if v.d_model != values['d_model']:
-                raise ValueError(f"Component d_model ({v.d_model}) must match parent d_model ({values['d_model']})")
-        return v
-    
-    def to_namespace(self):
-        """Convert to legacy Namespace format for backward compatibility"""
-        from argparse import Namespace
-        
-        # Create flat dictionary for backward compatibility
-        flat_dict = {
-            'task_name': self.task_name,
-            'seq_len': self.seq_len,
-            'pred_len': self.pred_len,
-            'label_len': self.label_len,
-            'enc_in': self.enc_in,
-            'dec_in': self.dec_in,
-            'c_out': self.c_out,
-            'c_out_evaluation': self.c_out_evaluation,
-            'd_model': self.d_model,
-            'attention_type': self.attention.type.value,
-            'decomposition_type': self.decomposition.type.value,
-            'encoder_type': self.encoder.type.value,
-            'decoder_type': self.decoder.type.value,
-            'sampling_type': self.sampling.type.value,
-            'output_head_type': self.output_head.type.value,
-            'loss_function_type': self.loss.type.value,
-            
-            # Component parameters
-            'attention_params': self.attention.dict(exclude={'type'}),
-            'decomposition_params': self.decomposition.dict(exclude={'type'}),
-            'encoder_params': self.encoder.dict(exclude={'type'}),
-            'decoder_params': self.decoder.dict(exclude={'type'}),
-            'sampling_params': self.sampling.dict(exclude={'type'}),
-            'output_head_params': self.output_head.dict(exclude={'type'}),
-            'loss_params': self.loss.dict(exclude={'type'}),
-            
-            # Special configurations
-            'quantile_levels': self.quantile_levels,
-            'bayesian_layers': self.bayesian.layers_to_convert if self.bayesian.enabled else [],
-            
-            # Backbone configuration
-            'use_backbone_component': self.backbone.use_backbone,
-            'backbone_type': self.backbone.type.value if self.backbone.type else None,
-        }
-        
-        return Namespace(**flat_dict)
-
-
-def create_bayesian_enhanced_config(num_targets: int, num_covariates: int, **kwargs) -> ModularAutoformerConfig:
-    """Create structured configuration for Bayesian enhanced autoformer"""
-    
-    # Start with enhanced config
-    config = create_enhanced_config(num_targets, num_covariates, **kwargs)
-    
-    # Modify for Bayesian
-    config.sampling.type = ComponentType.BAYESIAN
-    config.sampling.n_samples = kwargs.get('n_samples', 50)
-    config.loss.type = ComponentType.BAYESIAN_MSE
-    
-    # Enable Bayesian layers
-    config.bayesian.enabled = True
-    config.bayesian.layers_to_convert = kwargs.get('bayesian_layers', ['projection'])
-    
-    return config
-
-
-def create_quantile_bayesian_config(num_targets: int, num_covariates: int, **kwargs) -> ModularAutoformerConfig:
-    """Create structured configuration for quantile Bayesian autoformer"""
-    
-    quantile_levels = kwargs.get('quantile_levels', [0.1, 0.5, 0.9])
-    
-    # Start with Bayesian config
-    config = create_bayesian_enhanced_config(num_targets, num_covariates, **kwargs)
-    
-    # Modify for quantile
-    config.quantile_levels = quantile_levels
-    config.c_out = num_targets * len(quantile_levels)
-    config.sampling.quantile_levels = quantile_levels
-    config.output_head.type = ComponentType.QUANTILE
-    config.output_head.num_quantiles = len(quantile_levels)
-    config.output_head.c_out = num_targets  # Base targets, not multiplied
-    config.loss.type = ComponentType.BAYESIAN_QUANTILE
-    config.loss.quantiles = quantile_levels
-    
-    return config
-
-
-def create_hierarchical_config(num_targets: int, num_covariates: int, **kwargs) -> ModularAutoformerConfig:
-    """Create structured configuration for hierarchical autoformer"""
-    
-    n_levels = kwargs.get('n_levels', 3)
-    
-    # Start with enhanced config
-    config = create_enhanced_config(num_targets, num_covariates, **kwargs)
-    
-    # Modify for hierarchical
-    config.attention.type = ComponentType.CROSS_RESOLUTION
-    config.attention.n_levels = n_levels
-    config.decomposition.type = ComponentType.WAVELET_DECOMP
-    config.decomposition.levels = n_levels
-    config.encoder.type = ComponentType.HIERARCHICAL_ENCODER
-    config.encoder.n_levels = n_levels
-    # Keep decoder enhanced unless a hierarchical decoder is later introduced
-    config.decoder.type = ComponentType.ENHANCED_DECODER  # maintain consistency with encoder variant naming
-    
-    return config
-
-
-# ---------------------------------------------------------------------------
-# Additional configuration factory helpers (extending coverage)
-# ---------------------------------------------------------------------------
-
-def create_quantile_config(num_targets: int, num_covariates: int, **kwargs) -> ModularAutoformerConfig:
-    """Create a deterministic quantile forecasting configuration.
-
-    This variant produces quantile outputs without Bayesian sampling. It is a
-    lighter alternative to `create_quantile_bayesian_config` when probabilistic
-    uncertainty via MC/Bayesian sampling is not required.
-    """
-    quantile_levels = kwargs.get('quantile_levels', [0.1, 0.5, 0.9])
-    base = create_enhanced_config(num_targets, num_covariates, **kwargs)
-    base.quantile_levels = quantile_levels
-    # Adjust output dimensionalities: internal c_out holds total channels
-    base.c_out = num_targets * len(quantile_levels)
-    base.output_head.type = ComponentType.QUANTILE
-    base.output_head.num_quantiles = len(quantile_levels)
-    base.output_head.c_out = num_targets  # base targets
-    base.sampling.type = ComponentType.DETERMINISTIC
-    base.sampling.quantile_levels = quantile_levels
-    base.loss.type = ComponentType.QUANTILE_LOSS
-    base.loss.quantiles = quantile_levels
-    return base
-
-
-def create_adaptive_mixture_config(num_targets: int, num_covariates: int, **kwargs) -> ModularAutoformerConfig:
-    """Create configuration using adaptive mixture sampling.
-
-    Adaptive mixture combines deterministic backbone representations with a
-    learned sampling/mixing mechanism (e.g., gating across sample paths).
-    """
-    n_samples = kwargs.get('n_samples', 32)
-    base = create_enhanced_config(num_targets, num_covariates, **kwargs)
-    base.sampling.type = ComponentType.ADAPTIVE_MIXTURE
-    base.sampling.n_samples = n_samples
-    # Keep standard head & MSE unless caller overrides
-    return base
-
-
-def create_advanced_wavelet_config(num_targets: int, num_covariates: int, **kwargs) -> ModularAutoformerConfig:
-    """Create configuration emphasizing advanced wavelet decomposition.
-
-    Uses ADVANCED_WAVELET decomposition and hierarchical encoder to exploit
-    multi-scale temporal structure.
-    """
-    levels = kwargs.get('levels', 3)
-    base = create_enhanced_config(num_targets, num_covariates, **kwargs)
-    base.decomposition.type = ComponentType.ADVANCED_WAVELET
-    base.decomposition.levels = levels
-    base.encoder.type = ComponentType.HIERARCHICAL_ENCODER
-    base.encoder.n_levels = levels
-    # Retain enhanced decoder unless a hierarchical decoder is later added
-    return base
-
-
-def create_temporal_conv_config(num_targets: int, num_covariates: int, **kwargs) -> ModularAutoformerConfig:
-    """Create configuration utilizing temporal convolution encoder blocks."""
-    base = create_enhanced_config(num_targets, num_covariates, **kwargs)
-    base.encoder.type = ComponentType.TEMPORAL_CONV_ENCODER
-    # Attention may be less central; still keep adaptive autocorrelation unless overridden
-    return base
-
-
-def create_meta_learning_adapter_config(num_targets: int, num_covariates: int, **kwargs) -> ModularAutoformerConfig:
-    """Create configuration enabling meta-learning adapter within encoder.
-
-    This variant sets the encoder type to META_LEARNING_ADAPTER allowing rapid
-    adaptation across related time series tasks.
-    """
-    base = create_enhanced_config(num_targets, num_covariates, **kwargs)
-    base.encoder.type = ComponentType.META_LEARNING_ADAPTER
-    return base
-
-
-class ModularAutoformerConfig(BaseModel):
-    """
-    Complete structured configuration for ModularAutoformer
-    
-    This replaces the flat Namespace configuration with a validated,
-    type-safe configuration object as recommended by GCLI.
-    """
-    
-    # Basic model parameters
-    task_name: str = "long_term_forecast"
-    seq_len: int
-    pred_len: int
-    label_len: int
-    enc_in: int
-    dec_in: int
-    c_out: int
-    c_out_evaluation: int
-    d_model: int = 512
-    
-    # Component configurations
-    attention: AttentionConfig
-    decomposition: DecompositionConfig
-    encoder: EncoderConfig
-    decoder: DecoderConfig
-    sampling: SamplingConfig
-    output_head: OutputHeadConfig
-    loss: LossConfig
-    
-    # Special configurations
-    bayesian: BayesianConfig = Field(default_factory=BayesianConfig)
-    backbone: BackboneConfig = Field(default_factory=BackboneConfig)
-    
-    # Additional parameters
-    quantile_levels: Optional[List[float]] = None
-    embed: str = "timeF"
-    freq: str = "h"
-    dropout: float = 0.1
-    
-    @validator('c_out_evaluation')
-    def validate_c_out_evaluation(cls, v, values):
-        """Ensure c_out_evaluation is consistent with quantile setup"""
-        if 'quantile_levels' in values and values['quantile_levels']:
-            # For quantile models, c_out should be c_out_evaluation * num_quantiles
-            expected_c_out = v * len(values['quantile_levels'])
-            if 'c_out' in values and values['c_out'] != expected_c_out:
-                raise ValueError(f"c_out ({values['c_out']}) should equal c_out_evaluation ({v}) * num_quantiles ({len(values['quantile_levels'])})")
-        return v
-    
-    @validator('encoder', 'decoder')
-    def validate_component_configs(cls, v, values):
-        """Ensure component configurations are consistent with parent config"""
-        if hasattr(v, 'd_model') and 'd_model' in values:
-            if v.d_model != values['d_model']:
-                raise ValueError(f"Component d_model ({v.d_model}) must match parent d_model ({values['d_model']})")
-        return v
-    
-    def to_namespace(self):
-        """Convert to legacy Namespace format for backward compatibility"""
-        from argparse import Namespace
-        
-        # Create flat dictionary for backward compatibility
-        flat_dict = {
-            'task_name': self.task_name,
-            'seq_len': self.seq_len,
-            'pred_len': self.pred_len,
-            'label_len': self.label_len,
-            'enc_in': self.enc_in,
-            'dec_in': self.dec_in,
-            'c_out': self.c_out,
-            'c_out_evaluation': self.c_out_evaluation,
-            'd_model': self.d_model,
-            'embed': self.embed,
-            'freq': self.freq,
-            'dropout': self.dropout,
-            
-            # Component types
-            'attention_type': self.attention.type.value,
-            'decomposition_type': self.decomposition.type.value,
-            'encoder_type': self.encoder.type.value,
-            'decoder_type': self.decoder.type.value,
-            'sampling_type': self.sampling.type.value,
-            'output_head_type': self.output_head.type.value,
-            'loss_function_type': self.loss.type.value,
-            
-            # Component parameters
-            'attention_params': self.attention.dict(exclude={'type'}),
-            'decomposition_params': self.decomposition.dict(exclude={'type'}),
-            'encoder_params': self.encoder.dict(exclude={'type'}),
-            'decoder_params': self.decoder.dict(exclude={'type'}),
-            'sampling_params': self.sampling.dict(exclude={'type'}),
-            'output_head_params': self.output_head.dict(exclude={'type'}),
-            'loss_params': self.loss.dict(exclude={'type'}),
-            
-            # Special configurations
-            'quantile_levels': self.quantile_levels,
-            'bayesian_layers': self.bayesian.layers_to_convert if self.bayesian.enabled else [],
-            
-            # Backbone configuration
-            'use_backbone_component': self.backbone.use_backbone,
-            'backbone_type': self.backbone.type.value if self.backbone.type else None,
-        }
-        
-        return Namespace(**flat_dict)
-
-
-def create_enhanced_config(num_targets: int, num_covariates: int, **kwargs) -> ModularAutoformerConfig:
-    """
-    Create a structured configuration for enhanced autoformer
-    
-    This replaces the flat configuration functions with structured Pydantic models.
-    """
-    
-    # Extract basic parameters
-    seq_len = kwargs.get('seq_len', 96)
-    pred_len = kwargs.get('pred_len', 24)
-    label_len = kwargs.get('label_len', 48)
-    d_model = kwargs.get('d_model', 512)
-    
-    config = ModularAutoformerConfig(
-        # Basic parameters
-        seq_len=seq_len,
-        pred_len=pred_len,
-        label_len=label_len,
-        enc_in=num_targets + num_covariates,
-        dec_in=num_targets + num_covariates,
-        c_out=num_targets,
-        c_out_evaluation=num_targets,
-        d_model=d_model,
-        
-        # Component configurations
-        attention=AttentionConfig(
-            type=ComponentType.ADAPTIVE_AUTOCORRELATION,
-            d_model=d_model,
-            n_heads=8,
-            dropout=0.1,
-            factor=1,
-            output_attention=False
-        ),
-        
-        decomposition=DecompositionConfig(
-            type=ComponentType.LEARNABLE_DECOMP,
-            kernel_size=25,
-            input_dim=d_model
-        ),
-        
-        encoder=EncoderConfig(
-            type=ComponentType.ENHANCED_ENCODER,
-            e_layers=2,
-            d_model=d_model,
-            n_heads=8,
-            d_ff=2048,
-            dropout=0.1,
-            activation="gelu"
-        ),
-        
-        decoder=DecoderConfig(
-            type=ComponentType.ENHANCED_DECODER,
-            d_layers=1,
-            d_model=d_model,
-            n_heads=8,
-            d_ff=2048,
-            dropout=0.1,
-            activation="gelu",
-            c_out=num_targets
-        ),
-        
-        sampling=SamplingConfig(
-            type=ComponentType.DETERMINISTIC
-        ),
-        
-        output_head=OutputHeadConfig(
-            type=ComponentType.STANDARD_HEAD,
-            d_model=d_model,
-            c_out=num_targets
-        ),
-        
-        loss=LossConfig(
-            type=ComponentType.MSE
-        )
-    )
-    
-    return config
-
-
-def create_bayesian_enhanced_config(num_targets: int, num_covariates: int, **kwargs) -> ModularAutoformerConfig:
-    """Create structured configuration for Bayesian enhanced autoformer"""
-    
-    # Start with enhanced config
-    config = create_enhanced_config(num_targets, num_covariates, **kwargs)
-    
-    # Modify for Bayesian
-    config.sampling.type = ComponentType.BAYESIAN
-    config.sampling.n_samples = kwargs.get('n_samples', 50)
-    config.loss.type = ComponentType.BAYESIAN_MSE
-    
-    # Enable Bayesian layers
-    config.bayesian.enabled = True
-    config.bayesian.layers_to_convert = kwargs.get('bayesian_layers', ['projection'])
-    
-    return config
-
-
-def create_quantile_bayesian_config(num_targets: int, num_covariates: int, **kwargs) -> ModularAutoformerConfig:
-    """Create structured configuration for quantile Bayesian autoformer"""
-    
-    quantile_levels = kwargs.get('quantile_levels', [0.1, 0.5, 0.9])
-    
-    # Start with Bayesian config
-    config = create_bayesian_enhanced_config(num_targets, num_covariates, **kwargs)
-    
-    # Modify for quantile
-    config.quantile_levels = quantile_levels
-    config.c_out = num_targets * len(quantile_levels)
-    config.sampling.quantile_levels = quantile_levels
-    config.output_head.type = ComponentType.QUANTILE
-    config.output_head.num_quantiles = len(quantile_levels)
-    config.output_head.c_out = num_targets  # Base targets, not multiplied
-    config.loss.type = ComponentType.BAYESIAN_QUANTILE
-    config.loss.quantiles = quantile_levels
-    
-    return config
-
-
-def create_hierarchical_config(num_targets: int, num_covariates: int, **kwargs) -> ModularAutoformerConfig:
-    """Create structured configuration for hierarchical autoformer"""
-    
-    n_levels = kwargs.get('n_levels', 3)
-    
-    # Start with enhanced config
-    config = create_enhanced_config(num_targets, num_covariates, **kwargs)
-    
-    # Modify for hierarchical
-    config.attention.type = ComponentType.CROSS_RESOLUTION
-    config.attention.n_levels = n_levels
-    config.decomposition.type = ComponentType.WAVELET_DECOMP
-    config.decomposition.levels = n_levels
-    config.encoder.type = ComponentType.HIERARCHICAL_ENCODER
-    config.encoder.n_levels = n_levels
-    # Keep decoder enhanced unless a hierarchical decoder is later introduced
-    config.decoder.type = ComponentType.ENHANCED_DECODER  # maintain consistency with encoder variant naming
-    
-    return config
-
-
-# ---------------------------------------------------------------------------
-# Additional configuration factory helpers (extending coverage)
-# ---------------------------------------------------------------------------
-
-def create_quantile_config(num_targets: int, num_covariates: int, **kwargs) -> ModularAutoformerConfig:
-    """Create a deterministic quantile forecasting configuration.
-
-    This variant produces quantile outputs without Bayesian sampling. It is a
-    lighter alternative to `create_quantile_bayesian_config` when probabilistic
-    uncertainty via MC/Bayesian sampling is not required.
-    """
-    quantile_levels = kwargs.get('quantile_levels', [0.1, 0.5, 0.9])
-    base = create_enhanced_config(num_targets, num_covariates, **kwargs)
-    base.quantile_levels = quantile_levels
-    # Adjust output dimensionalities: internal c_out holds total channels
-    base.c_out = num_targets * len(quantile_levels)
-    base.output_head.type = ComponentType.QUANTILE
-    base.output_head.num_quantiles = len(quantile_levels)
-    base.output_head.c_out = num_targets  # base targets
-    base.sampling.type = ComponentType.DETERMINISTIC
-    base.sampling.quantile_levels = quantile_levels
-    base.loss.type = ComponentType.QUANTILE_LOSS
-    base.loss.quantiles = quantile_levels
-    return base
-
-
-def create_adaptive_mixture_config(num_targets: int, num_covariates: int, **kwargs) -> ModularAutoformerConfig:
-    """Create configuration using adaptive mixture sampling.
-
-    Adaptive mixture combines deterministic backbone representations with a
-    learned sampling/mixing mechanism (e.g., gating across sample paths).
-    """
-    n_samples = kwargs.get('n_samples', 32)
-    base = create_enhanced_config(num_targets, num_covariates, **kwargs)
-    base.sampling.type = ComponentType.ADAPTIVE_MIXTURE
-    base.sampling.n_samples = n_samples
-    # Keep standard head & MSE unless caller overrides
-    return base
-
-
-def create_advanced_wavelet_config(num_targets: int, num_covariates: int, **kwargs) -> ModularAutoformerConfig:
-    """Create configuration emphasizing advanced wavelet decomposition.
-
-    Uses ADVANCED_WAVELET decomposition and hierarchical encoder to exploit
-    multi-scale temporal structure.
-    """
-    levels = kwargs.get('levels', 3)
-    base = create_enhanced_config(num_targets, num_covariates, **kwargs)
-    base.decomposition.type = ComponentType.ADVANCED_WAVELET
-    base.decomposition.levels = levels
-    base.encoder.type = ComponentType.HIERARCHICAL_ENCODER
-    base.encoder.n_levels = levels
-    # Retain enhanced decoder unless a hierarchical decoder is later added
-    return base
-
-
-def create_temporal_conv_config(num_targets: int, num_covariates: int, **kwargs) -> ModularAutoformerConfig:
-    """Create configuration utilizing temporal convolution encoder blocks."""
-    base = create_enhanced_config(num_targets, num_covariates, **kwargs)
-    base.encoder.type = ComponentType.TEMPORAL_CONV_ENCODER
-    # Attention may be less central; still keep adaptive autocorrelation unless overridden
-    return base
-
-
-def create_meta_learning_adapter_config(num_targets: int, num_covariates: int, **kwargs) -> ModularAutoformerConfig:
-    """Create configuration enabling meta-learning adapter within encoder.
-
-    This variant sets the encoder type to META_LEARNING_ADAPTER allowing rapid
-    adaptation across related time series tasks.
-    """
-    base = create_enhanced_config(num_targets, num_covariates, **kwargs)
-    base.encoder.type = ComponentType.META_LEARNING_ADAPTER
-    return base
-
-
-class ModularAutoformerConfig(BaseModel):
-    """
-    Complete structured configuration for ModularAutoformer
-    
-    This replaces the flat Namespace configuration with a validated,
-    type-safe configuration object as recommended by GCLI.
-    """
-    
-    # Basic model parameters
-    task_name: str = "long_term_forecast"
-    seq_len: int
-    pred_len: int
-    label_len: int
-    enc_in: int
-    dec_in: int
-    c_out: int
-    c_out_evaluation: int
-    d_model: int = 512
-    
-    # Component configurations
-    attention: AttentionConfig
-    decomposition: DecompositionConfig
-    encoder: EncoderConfig
-    decoder: DecoderConfig
-    sampling: SamplingConfig
-    output_head: OutputHeadConfig
-    loss: LossConfig
-    
-    # Special configurations
-    bayesian: BayesianConfig = Field(default_factory=BayesianConfig)
-    backbone: BackboneConfig = Field(default_factory=BackboneConfig)
-    
-    # Additional parameters
-    quantile_levels: Optional[List[float]] = None
-    embed: str = "timeF"
-    freq: str = "h"
-    dropout: float = 0.1
-    
-    @validator('c_out_evaluation')
-    def validate_c_out_evaluation(cls, v, values):
-        """Ensure c_out_evaluation is consistent with quantile setup"""
-        if 'quantile_levels' in values and values['quantile_levels']:
-            # For quantile models, c_out should be c_out_evaluation * num_quantiles
-            expected_c_out = v * len(values['quantile_levels'])
-            if 'c_out' in values and values['c_out'] != expected_c_out:
-                raise ValueError(f"c_out ({values['c_out']}) should equal c_out_evaluation ({v}) * num_quantiles ({len(values['quantile_levels'])})")
-        return v
-    
-    @validator('encoder', 'decoder')
-    def validate_component_configs(cls, v, values):
-        """Ensure component configurations are consistent with parent config"""
-        if hasattr(v, 'd_model') and 'd_model' in values:
-            if v.d_model != values['d_model']:
-                raise ValueError(f"Component d_model ({v.d_model}) must match parent d_model ({values['d_model']})")
-        return v
-    
-    def to_namespace(self):
-        """Convert to legacy Namespace format for backward compatibility"""
-        from argparse import Namespace
-        
-        # Create flat dictionary for backward compatibility
-        flat_dict = {
-            'task_name': self.task_name,
-            'seq_len': self.seq_len,
-            'pred_len': self.pred_len,
-            'label_len': self.label_len,
-            'enc_in': self.enc_in,
-            'dec_in': self.dec_in,
-            'c_out': self.c_out,
-            'c_out_evaluation': self.c_out_evaluation,
-            'd_model': self.d_model,
-            'attention_type': self.attention.type.value,
-            'decomposition_type': self.decomposition.type.value,
-            'encoder_type': self.encoder.type.value,
-            'decoder_type': self.decoder.type.value,
-            'sampling_type': self.sampling.type.value,
-            'output_head_type': self.output_head.type.value,
-            'loss_function_type': self.loss.type.value,
-            
-            # Component parameters
-            'attention_params': self.attention.dict(exclude={'type'}),
-            'decomposition_params': self.decomposition.dict(exclude={'type'}),
-            'encoder_params': self.encoder.dict(exclude={'type'}),
-            'decoder_params': self.decoder.dict(exclude={'type'}),
-            'sampling_params': self.sampling.dict(exclude={'type'}),
-            'output_head_params': self.output_head.dict(exclude={'type'}),
-            'loss_params': self.loss.dict(exclude={'type'}),
-            
-            # Special configurations
-            'quantile_levels': self.quantile_levels,
-            'bayesian_layers': self.bayesian.layers_to_convert if self.bayesian.enabled else [],
-            
-            # Backbone configuration
-            'use_backbone_component': self.backbone.use_backbone,
-            'backbone_type': self.backbone.type.value if self.backbone.type else None,
-        }
-        
-        return Namespace(**flat_dict)
-
-
-def create_enhanced_config(num_targets: int, num_covariates: int, **kwargs) -> ModularAutoformerConfig:
-    """
-    Create a structured configuration for enhanced autoformer
-    
-    This replaces the flat configuration functions with structured Pydantic models.
-    """
-    
-    # Extract basic parameters
-    seq_len = kwargs.get('seq_len', 96)
-    pred_len = kwargs.get('pred_len', 24)
-    label_len = kwargs.get('label_len', 48)
-    d_model = kwargs.get('d_model', 512)
-    
-    config = ModularAutoformerConfig(
-        # Basic parameters
-        seq_len=seq_len,
-        pred_len=pred_len,
-        label_len=label_len,
-        enc_in=num_targets + num_covariates,
-        dec_in=num_targets + num_covariates,
-        c_out=num_targets,
-        c_out_evaluation=num_targets,
-        d_model=d_model,
-        
-        # Component configurations
-        attention=AttentionConfig(
-            type=ComponentType.ADAPTIVE_AUTOCORRELATION,
-            d_model=d_model,
-            n_heads=8,
-            dropout=0.1,
-            factor=1,
-            output_attention=False
-        ),
-        
-        decomposition=DecompositionConfig(
-            type=ComponentType.LEARNABLE_DECOMP,
-            kernel_size=25,
-            input_dim=d_model
-        ),
-        
-        encoder=EncoderConfig(
-            type=ComponentType.ENHANCED_ENCODER,
-            e_layers=2,
-            d_model=d_model,
-            n_heads=8,
-            d_ff=2048,
-            dropout=0.1,
-            activation="gelu"
-        ),
-        
-        decoder=DecoderConfig(
-            type=ComponentType.ENHANCED_DECODER,
-            d_layers=1,
-            d_model=d_model,
-            n_heads=8,
-            d_ff=2048,
-            dropout=0.1,
-            activation="gelu",
-            c_out=num_targets
-        ),
-        
-        sampling=SamplingConfig(
-            type=ComponentType.DETERMINISTIC
-        ),
-        
-        output_head=OutputHeadConfig(
-            type=ComponentType.STANDARD_HEAD,
-            d_model=d_model,
-            c_out=num_targets
-        ),
-        
-        loss=LossConfig(
-            type=ComponentType.MSE
-        )
-    )
-    
-    return config
-
-
-def create_bayesian_enhanced_config(num_targets: int, num_covariates: int, **kwargs) -> ModularAutoformerConfig:
-    """Create structured configuration for Bayesian enhanced autoformer"""
-    
-    # Start with enhanced config
-    config = create_enhanced_config(num_targets, num_covariates, **kwargs)
-    
-    # Modify for Bayesian
-    config.sampling.type = ComponentType.BAYESIAN
-    config.sampling.n_samples = kwargs.get('n_samples', 50)
-    config.loss.type = ComponentType.BAYESIAN_MSE
-    
-    # Enable Bayesian layers
-    config.bayesian.enabled = True
-    config.bayesian.layers_to_convert = kwargs.get('bayesian_layers', ['projection'])
-    
-    return config
-
-
-def create_quantile_bayesian_config(num_targets: int, num_covariates: int, **kwargs) -> ModularAutoformerConfig:
-    """Create structured configuration for quantile Bayesian autoformer"""
-    
-    quantile_levels = kwargs.get('quantile_levels', [0.1, 0.5, 0.9])
-    
-    # Start with Bayesian config
-    config = create_bayesian_enhanced_config(num_targets, num_covariates, **kwargs)
-    
-    # Modify for quantile
-    config.quantile_levels = quantile_levels
-    config.c_out = num_targets * len(quantile_levels)
-    config.sampling.quantile_levels = quantile_levels
-    config.output_head.type = ComponentType.QUANTILE
-    config.output_head.num_quantiles = len(quantile_levels)
-    config.output_head.c_out = num_targets  # Base targets, not multiplied
-    config.loss.type = ComponentType.BAYESIAN_QUANTILE
-    config.loss.quantiles = quantile_levels
-    
-    return config
-
-
-def create_hierarchical_config(num_targets: int, num_covariates: int, **kwargs) -> ModularAutoformerConfig:
-    """Create structured configuration for hierarchical autoformer"""
-    
-    n_levels = kwargs.get('n_levels', 3)
-    
-    # Start with enhanced config
-    config = create_enhanced_config(num_targets, num_covariates, **kwargs)
-    
-    # Modify for hierarchical
-    config.attention.type = ComponentType.CROSS_RESOLUTION
-    config.attention.n_levels = n_levels
-    config.decomposition.type = ComponentType.WAVELET_DECOMP
-    config.decomposition.levels = n_levels
-    config.encoder.type = ComponentType.HIERARCHICAL_ENCODER
-    config.encoder.n_levels = n_levels
-    # Keep decoder enhanced unless a hierarchical decoder is later introduced
-    config.decoder.type = ComponentType.ENHANCED_DECODER  # maintain consistency with encoder variant naming
-    
-    return config
-
-
-# ---------------------------------------------------------------------------
-# Additional configuration factory helpers (extending coverage)
-# ---------------------------------------------------------------------------
-
-def create_quantile_config(num_targets: int, num_covariates: int, **kwargs) -> ModularAutoformerConfig:
-    """Create a deterministic quantile forecasting configuration.
-
-    This variant produces quantile outputs without Bayesian sampling. It is a
-    lighter alternative to `create_quantile_bayesian_config` when probabilistic
-    uncertainty via MC/Bayesian sampling is not required.
-    """
-    quantile_levels = kwargs.get('quantile_levels', [0.1, 0.5, 0.9])
-    base = create_enhanced_config(num_targets, num_covariates, **kwargs)
-    base.quantile_levels = quantile_levels
-    # Adjust output dimensionalities: internal c_out holds total channels
-    base.c_out = num_targets * len(quantile_levels)
-    base.output_head.type = ComponentType.QUANTILE
-    base.output_head.num_quantiles = len(quantile_levels)
-    base.output_head.c_out = num_targets  # base targets
-    base.sampling.type = ComponentType.DETERMINISTIC
-    base.sampling.quantile_levels = quantile_levels
-    base.loss.type = ComponentType.QUANTILE_LOSS
-    base.loss.quantiles = quantile_levels
-    return base
-
-
-def create_adaptive_mixture_config(num_targets: int, num_covariates: int, **kwargs) -> ModularAutoformerConfig:
-    """Create configuration using adaptive mixture sampling.
-
-    Adaptive mixture combines deterministic backbone representations with a
-    learned sampling/mixing mechanism (e.g., gating across sample paths).
-    """
-    n_samples = kwargs.get('n_samples', 32)
-    base = create_enhanced_config(num_targets, num_covariates, **kwargs)
-    base.sampling.type = ComponentType.ADAPTIVE_MIXTURE
-    base.sampling.n_samples = n_samples
-    # Keep standard head & MSE unless caller overrides
-    return base
-
-
-def create_advanced_wavelet_config(num_targets: int, num_covariates: int, **kwargs) -> ModularAutoformerConfig:
-    """Create configuration emphasizing advanced wavelet decomposition.
-
-    Uses ADVANCED_WAVELET decomposition and hierarchical encoder to exploit
-    multi-scale temporal structure.
-    """
-    levels = kwargs.get('levels', 3)
-    base = create_enhanced_config(num_targets, num_covariates, **kwargs)
-    base.decomposition.type = ComponentType.ADVANCED_WAVELET
-    base.decomposition.levels = levels
-    base.encoder.type = ComponentType.HIERARCHICAL_ENCODER
-    base.encoder.n_levels = levels
-    # Retain enhanced decoder unless a hierarchical decoder is later added
-    return base
-
-
-def create_temporal_conv_config(num_targets: int, num_covariates: int, **kwargs) -> ModularAutoformerConfig:
-    """Create configuration utilizing temporal convolution encoder blocks."""
-    base = create_enhanced_config(num_targets, num_covariates, **kwargs)
-    base.encoder.type = ComponentType.TEMPORAL_CONV_ENCODER
-    # Attention may be less central; still keep adaptive autocorrelation unless overridden
-    return base
-
-
-def create_meta_learning_adapter_config(num_targets: int, num_covariates: int, **kwargs) -> ModularAutoformerConfig:
-    """Create configuration enabling meta-learning adapter within encoder.
-
-    This variant sets the encoder type to META_LEARNING_ADAPTER allowing rapid
-    adaptation across related time series tasks.
-    """
-    base = create_enhanced_config(num_targets, num_covariates, **kwargs)
-    base.encoder.type = ComponentType.META_LEARNING_ADAPTER
-    return base
-
-
-class ModularAutoformerConfig(BaseModel):
-    """
-    Complete structured configuration for ModularAutoformer
-    
-    This replaces the flat Namespace configuration with a validated,
-    type-safe configuration object as recommended by GCLI.
-    """
-    
-    # Basic model parameters
-    task_name: str = "long_term_forecast"
-    seq_len: int
-    pred_len: int
-    label_len: int
-    enc_in: int
-    dec_in: int
-    c_out: int
-    c_out_evaluation: int
-    d_model: int = 512
-    
-    # Component configurations
-    attention: AttentionConfig
-    decomposition: DecompositionConfig
-    encoder: EncoderConfig
-    decoder: DecoderConfig
-    sampling: SamplingConfig
-    output_head: OutputHeadConfig
-    loss: LossConfig
-    
-    # Special configurations
-    bayesian: BayesianConfig = Field(default_factory=BayesianConfig)
-    backbone: BackboneConfig = Field(default_factory=BackboneConfig)
-    
-    # Additional parameters
-    quantile_levels: Optional[List[float]] = None
-    embed: str = "timeF"
-    freq: str = "h"
-    dropout: float = 0.1
-    
-    @validator('c_out_evaluation')
-    def validate_c_out_evaluation(cls, v, values):
-        """Ensure c_out_evaluation is consistent with quantile setup"""
-        if 'quantile_levels' in values and values['quantile_levels']:
-            # For quantile models, c_out should be c_out_evaluation * num_quantiles
-            expected_c_out = v * len(values['quantile_levels'])
-            if 'c_out' in values and values['c_out'] != expected_c_out:
-                raise ValueError(f"c_out ({values['c_out']}) should equal c_out_evaluation ({v}) * num_quantiles ({len(values['quantile_levels'])})")
-        return v
-    
-    @validator('encoder', 'decoder')
-    def validate_component_configs(cls, v, values):
-        """Ensure component configurations are consistent with parent config"""
-        if hasattr(v, 'd_model') and 'd_model' in values:
-            if v.d_model != values['d_model']:
-                raise ValueError(f"Component d_model ({v.d_model}) must match parent d_model ({values['d_model']})")
-        return v
-    
-    def to_namespace(self):
-        """Convert to legacy Namespace format for backward compatibility"""
-        from argparse import Namespace
-        
-        # Create flat dictionary for backward compatibility
-        flat_dict = {
-            'task_name': self.task_name,
-            'seq_len': self.seq_len,
-            'pred_len': self.pred_len,
-            'label_len': self.label_len,
-            'enc_in': self.enc_in,
-            'dec_in': self.dec_in,
-            'c_out': self.c_out,
-            'c_out_evaluation': self.c_out_evaluation,
-            'd_model': self.d_model,
-            'embed': self.embed,
-            'freq': self.freq,
-            'dropout': self.dropout,
-            
-            # Component types
-            'attention_type': self.attention.type.value,
-            'decomposition_type': self.decomposition.type.value,
-            'encoder_type': self.encoder.type.value,
-            'decoder_type': self.decoder.type.value,
-            'sampling_type': self.sampling.type.value,
-            'output_head_type': self.output_head.type.value,
-            'loss_function_type': self.loss.type.value,
-            
-            # Component parameters
-            'attention_params': self.attention.dict(exclude={'type'}),
-            'decomposition_params': self.decomposition.dict(exclude={'type'}),
-            'encoder_params': self.encoder.dict(exclude={'type'}),
-            'decoder_params': self.decoder.dict(exclude={'type'}),
-            'sampling_params': self.sampling.dict(exclude={'type'}),
-            'output_head_params': self.output_head.dict(exclude={'type'}),
-            'loss_params': self.loss.dict(exclude={'type'}),
-            
-            # Special configurations
-            'quantile_levels': self.quantile_levels,
-            'bayesian_layers': self.bayesian.layers_to_convert if self.bayesian.enabled else [],
-            
-            # Backbone configuration
-            'use_backbone_component': self.backbone.use_backbone,
-            'backbone_type': self.backbone.type.value if self.backbone.type else None,
-        }
-        
-        return Namespace(**flat_dict)
-
-
-def create_enhanced_config(num_targets: int, num_covariates: int, **kwargs) -> ModularAutoformerConfig:
-    """
-    Create a structured configuration for enhanced autoformer
-    
-    This replaces the flat configuration functions with structured Pydantic models.
-    """
-    
-    # Extract basic parameters
-    seq_len = kwargs.get('seq_len', 96)
-    pred_len = kwargs.get('pred_len', 24)
-    label_len = kwargs.get('label_len', 48)
-    d_model = kwargs.get('d_model', 512)
-    
-    config = ModularAutoformerConfig(
-        # Basic parameters
-        seq_len=seq_len,
-        pred_len=pred_len,
-        label_len=label_len,
-        enc_in=num_targets + num_covariates,
-        dec_in=num_targets + num_covariates,
-        c_out=num_targets,
-        c_out_evaluation=num_targets,
-        d_model=d_model,
-        
-        # Component configurations
-        attention=AttentionConfig(
-            type=ComponentType.ADAPTIVE_AUTOCORRELATION,
-            d_model=d_model,
-            n_heads=8,
-            dropout=0.1,
-            factor=1,
-            output_attention=False
-        ),
-        
-        decomposition=DecompositionConfig(
-            type=ComponentType.LEARNABLE_DECOMP,
-            kernel_size=25,
-            input_dim=d_model
-        ),
-        
-        encoder=EncoderConfig(
-            type=ComponentType.ENHANCED_ENCODER,
-            e_layers=2,
-            d_model=d_model,
-            n_heads=8,
-            d_ff=2048,
-            dropout=0.1,
-            activation="gelu"
-        ),
-        
-        decoder=DecoderConfig(
-            type=ComponentType.ENHANCED_DECODER,
-            d_layers=1,
-            d_model=d_model,
-            n_heads=8,
-            d_ff=2048,
-            dropout=0.1,
-            activation="gelu",
-            c_out=num_targets
-        ),
-        
-        sampling=SamplingConfig(
-            type=ComponentType.DETERMINISTIC
-        ),
-        
-        output_head=OutputHeadConfig(
-            type=ComponentType.STANDARD_HEAD,
-            d_model=d_model,
-            c_out=num_targets
-        ),
-        
-        loss=LossConfig(
-            type=ComponentType.MSE
-        )
-    )
-    
-    return config
-
-
-def create_bayesian_enhanced_config(num_targets: int, num_covariates: int, **kwargs) -> ModularAutoformerConfig:
-    """Create structured configuration for Bayesian enhanced autoformer"""
-    
-    # Start with enhanced config
-    config = create_enhanced_config(num_targets, num_covariates, **kwargs)
-    
-    # Modify for Bayesian
-    config.sampling.type = ComponentType.BAYESIAN
-    config.sampling.n_samples = kwargs.get('n_samples', 50)
-    config.loss.type = ComponentType.BAYESIAN_MSE
-    
-    # Enable Bayesian layers
-    config.bayesian.enabled = True
-    config.bayesian.layers_to_convert = kwargs.get('bayesian_layers', ['projection'])
-    
-    return config
-
-
-def create_quantile_bayesian_config(num_targets: int, num_covariates: int, **kwargs) -> ModularAutoformerConfig:
-    """Create structured configuration for quantile Bayesian autoformer"""
-    
-    quantile_levels = kwargs.get('quantile_levels', [0.1, 0.5, 0.9])
-    
-    # Start with Bayesian config
-    config = create_bayesian_enhanced_config(num_targets, num_covariates, **kwargs)
-    
-    # Modify for quantile
-    config.quantile_levels = quantile_levels
-    config.c_out = num_targets * len(quantile_levels)
-    config.sampling.quantile_levels = quantile_levels
-    config.output_head.type = ComponentType.QUANTILE
-    config.output_head.num_quantiles = len(quantile_levels)
-    config.output_head.c_out = num_targets  # Base targets, not multiplied
-    config.loss.type = ComponentType.BAYESIAN_QUANTILE
-    config.loss.quantiles = quantile_levels
-    
-    return config
-
-
-def create_hierarchical_config(num_targets: int, num_covariates: int, **kwargs) -> ModularAutoformerConfig:
-    """Create structured configuration for hierarchical autoformer"""
-    
-    n_levels = kwargs.get('n_levels', 3)
-    
-    # Start with enhanced config
-    config = create_enhanced_config(num_targets, num_covariates, **kwargs)
-    
-    # Modify for hierarchical
-    config.attention.type = ComponentType.CROSS_RESOLUTION
-    config.attention.n_levels = n_levels
-    config.decomposition.type = ComponentType.WAVELET_DECOMP
-    config.decomposition.levels = n_levels
-    config.encoder.type = ComponentType.HIERARCHICAL_ENCODER
-    config.encoder.n_levels = n_levels
-    # Keep decoder enhanced unless a hierarchical decoder is later introduced
-    config.decoder.type = ComponentType.ENHANCED_DECODER  # maintain consistency with encoder variant naming
-    
-    return config
-
-
-# ---------------------------------------------------------------------------+    return config