--- conflicted
+++ resolved
@@ -3,10 +3,6 @@
 from .core_decoders import CoreEnhancedDecoder
 from .decoder_output import DecoderOutput
 from ..layers.enhanced_layers import EnhancedDecoderLayer
-<<<<<<< HEAD
-
-=======
->>>>>>> 9da44633
 import torch.nn as nn
 
 class StableDecoder(BaseDecoder):
@@ -18,35 +14,6 @@
                  norm_layer=None, projection=None):
         super(StableDecoder, self).__init__()
         
-<<<<<<< HEAD
-        self.layers = nn.ModuleList([
-                EnhancedDecoderLayer(
-                    self_attention_comp,
-                    cross_attention_comp,
-                    decomp_comp,
-                    d_model,
-                    c_out,
-                    d_ff,
-                    dropout=dropout,
-                    activation=activation,
-                )
-                for l in range(d_layers)
-            ])
-        self.norm_layer = norm_layer
-        self.projection = projection
-
-    def forward(self, x, cross, x_mask=None, cross_mask=None, trend=None):
-        if trend is None:
-            trend = torch.zeros_like(x)
-        for layer in self.layers:
-            x, residual_trend = layer(x, cross, x_mask, cross_mask)
-            trend = trend + residual_trend
-        if self.norm_layer is not None:
-            x = self.norm_layer(x)
-        if self.projection is not None:
-            x = self.projection(x)
-        return x + trend
-=======
         layers = [
             EnhancedDecoderLayer(
                 self_attention_comp,
@@ -69,5 +36,4 @@
 
     def forward(self, x, cross, x_mask=None, cross_mask=None, trend=None):
         output = self.decoder(x, cross, x_mask, cross_mask, trend)
-        return output.seasonal, output.trend
->>>>>>> 9da44633
+        return output.seasonal, output.trend