import os
import torch
from models import Autoformer, Transformer, TimesNet, Nonstationary_Transformer, DLinear, FEDformer, \
    Informer, LightTS, Reformer, ETSformer, Pyraformer, PatchTST, MICN, Crossformer, FiLM, iTransformer, \
<<<<<<< HEAD
    Koopa, TiDE, FreTS, MambaSimple, Mamba
=======
    Koopa, TiDE, FreTS, TimeMixer, TSMixer, SegRNN
>>>>>>> 17a21795


class Exp_Basic(object):
    def __init__(self, args):
        self.args = args
        self.model_dict = {
            'TimesNet': TimesNet,
            'Autoformer': Autoformer,
            'Transformer': Transformer,
            'Nonstationary_Transformer': Nonstationary_Transformer,
            'DLinear': DLinear,
            'FEDformer': FEDformer,
            'Informer': Informer,
            'LightTS': LightTS,
            'Reformer': Reformer,
            'ETSformer': ETSformer,
            'PatchTST': PatchTST,
            'Pyraformer': Pyraformer,
            'MICN': MICN,
            'Crossformer': Crossformer,
            'FiLM': FiLM,
            'iTransformer': iTransformer,
            'Koopa': Koopa,
            'TiDE': TiDE,
            'FreTS': FreTS,
<<<<<<< HEAD
            'MambaSimple': MambaSimple,
            'Mamba': Mamba,
=======
            'TimeMixer': TimeMixer,
            'TSMixer': TSMixer,
            'SegRNN': SegRNN
>>>>>>> 17a21795
        }
        self.device = self._acquire_device()
        self.model = self._build_model().to(self.device)

    def _build_model(self):
        raise NotImplementedError
        return None

    def _acquire_device(self):
        if self.args.use_gpu:
            os.environ["CUDA_VISIBLE_DEVICES"] = str(
                self.args.gpu) if not self.args.use_multi_gpu else self.args.devices
            device = torch.device('cuda:{}'.format(self.args.gpu))
            print('Use GPU: cuda:{}'.format(self.args.gpu))
        else:
            device = torch.device('cpu')
            print('Use CPU')
        return device

    def _get_data(self):
        pass

    def vali(self):
        pass

    def train(self):
        pass

    def test(self):
        pass<|MERGE_RESOLUTION|>--- conflicted
+++ resolved
@@ -2,11 +2,7 @@
 import torch
 from models import Autoformer, Transformer, TimesNet, Nonstationary_Transformer, DLinear, FEDformer, \
     Informer, LightTS, Reformer, ETSformer, Pyraformer, PatchTST, MICN, Crossformer, FiLM, iTransformer, \
-<<<<<<< HEAD
-    Koopa, TiDE, FreTS, MambaSimple, Mamba
-=======
-    Koopa, TiDE, FreTS, TimeMixer, TSMixer, SegRNN
->>>>>>> 17a21795
+    Koopa, TiDE, FreTS, TimeMixer, TSMixer, SegRNN, MambaSimple, Mamba
 
 
 class Exp_Basic(object):
@@ -32,14 +28,11 @@
             'Koopa': Koopa,
             'TiDE': TiDE,
             'FreTS': FreTS,
-<<<<<<< HEAD
             'MambaSimple': MambaSimple,
             'Mamba': Mamba,
-=======
             'TimeMixer': TimeMixer,
             'TSMixer': TSMixer,
             'SegRNN': SegRNN
->>>>>>> 17a21795
         }
         self.device = self._acquire_device()
         self.model = self._build_model().to(self.device)
