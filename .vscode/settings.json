{
    "chat.agent.maxRequests": 100, // Example value
     "files.associations": {
        ".gemini": "gemini"
    },
<<<<<<< HEAD
    "chat.mcp.discovery.enabled": true
=======
    "chat.mcp.autostart": "newAndOutdated",
    "chat.mcp.assisted.nuget.enabled": true,
    "github.copilot.chat.newWorkspace.useContext7": true
>>>>>>> 9da44633
}<|MERGE_RESOLUTION|>--- conflicted
+++ resolved
@@ -3,11 +3,8 @@
      "files.associations": {
         ".gemini": "gemini"
     },
-<<<<<<< HEAD
-    "chat.mcp.discovery.enabled": true
-=======
     "chat.mcp.autostart": "newAndOutdated",
     "chat.mcp.assisted.nuget.enabled": true,
     "github.copilot.chat.newWorkspace.useContext7": true
->>>>>>> 9da44633
+    "chat.mcp.discovery.enabled": true
 }